--- conflicted
+++ resolved
@@ -144,54 +144,6 @@
 
 clean-cov:
 	rm -rf $(COVER_PATH)
-<<<<<<< HEAD
-	rm -f $(addprefix coverage,.out .html)
-
-cov-dir: clean-cov
-	mkdir -p $(COVER_PATH)
-
-retry-cov: check-cov cov-dir
-	GOPATH=$(GOPATH) $(GO) test \
-		-covermode=$(COVER_MODE) -coverprofile=$(COVER_PATH)/retry.out \
-		-ldflags "$(GOLDFLAGS)" $(PACKAGE)/retry
-
-id-cov: check-cov cov-dir
-	GOPATH=$(GOPATH) $(GO) test \
-		-covermode=$(COVER_MODE) -coverprofile=$(COVER_PATH)/id.out \
-		-ldflags "$(GOLDFLAGS)" $(PACKAGE)/id
-
-simplepush-cov: check-cov cov-dir
-	GOPATH=$(GOPATH) $(GO) test \
-		-covermode=$(COVER_MODE) -coverprofile=$(COVER_PATH)/simplepush.out \
-		-tags smoke \
-		-ldflags "$(GOLDFLAGS)" $(PACKAGE)/simplepush
-
-# Merge coverage reports for each package. -coverprofile does not support
-# multiple packages; see https://github.com/golang/go/issues/6909.
-test-cov: retry-cov id-cov simplepush-cov
-	echo "mode: $(COVER_MODE)" > coverage.out
-	grep -h -v "^mode:" $(COVER_PATH)/*.out >> coverage.out
-
-html-cov: test-cov
-	GOPATH=$(GOPATH) $(GO) tool cover \
-		-html=coverage.out -o coverage.html
-
-travis-cov: test-cov
-	GOPATH=$(GOPATH) goveralls -coverprofile=coverage.out \
-		-service=travis-ci -repotoken $(COVERALLS_TOKEN)
-
-test: test-mocks
-	GOPATH=$(GOPATH) $(GO) test -v \
-		-tags smoke \
-		-ldflags "$(GOLDFLAGS)" $(PACKAGE)/simplepush
-		#-ldflags "$(GOLDFLAGS)" $(addprefix $(PACKAGE)/,id retry simplepush)
-
-bench:
-#	GOPATH=$(GOPATH) $(GO) test -v -bench=Router -benchmem -benchtime=5s
-	GOPATH=$(GOPATH) $(GO) test -v -bench . -benchmem -benchtime=5s \
-		-tags smoke \
-		-ldflags "$(GOLDFLAGS)" $(addprefix $(PACKAGE)/,id retry simplepush)
-=======
 	rm -f $(COVER_HTML_TARGETS)
 
 $(COVER_PATH)/%.out: $(CURDIR)/src/%/*.go $(MOCKS)
@@ -220,7 +172,6 @@
 # Benchmark the server only.
 bench-server: $(MOCKS)
 	$(GO) test -v -bench . -benchmem -benchtime=5s $(SUBPACKAGES)
->>>>>>> a1ec9466
 
 vet:
 	$(GO) vet $(SUBPACKAGES)
