--- conflicted
+++ resolved
@@ -51,10 +51,8 @@
         }()
 		pprof.StartCPUProfile(f)
 	}
-
-<<<<<<< HEAD
+//  Disable logging for high capacity runs
 //	logger = mozutil.NewHekaLogger(config)
-=======
 	if *memProfile != "" {
 		defer func() {
 			profFile, err := os.Create(*memProfile)
@@ -66,9 +64,6 @@
 		}()
 	}
 
-	logger = mozutil.NewHekaLogger(config)
-	logger.Enabled = *logging
->>>>>>> a20cbdc1
 	store = storage.New(config, logger)
 
 	// Initialize the common server.
