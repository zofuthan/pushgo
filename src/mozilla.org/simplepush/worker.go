/* This Source Code Form is subject to the terms of the Mozilla Public
 * License, v. 2.0. If a copy of the MPL was not distributed with this
 * file, You can obtain one at http://mozilla.org/MPL/2.0/. */

package simplepush

import (
	"encoding/json"
	"errors"
	"fmt"
	"log"
	"regexp"
	"runtime/debug"
	"strconv"
	"strings"
	"sync"
	"time"

	"code.google.com/p/go.net/websocket"

	"mozilla.org/simplepush/sperrors"
)

var MissingChannelErr = errors.New("Missing channelID")
var BadUAIDErr = errors.New("Bad UAID")

//    -- Workers
//      these write back to the websocket.

type Worker struct {
	app          *Application
	logger       *SimpleLogger
	state        int
	filter       *regexp.Regexp
	stopped      bool
	maxChannels  int
	lastPing     time.Time
	pingInt      int
	wg           *sync.WaitGroup
	metrics      *Metrics
	helloTimeout time.Duration
}

const (
	INACTIVE = 0
	ACTIVE   = 1
)

const (
	UAID_MAX_LEN         = 100
	CHID_MAX_LEN         = 100
	CHID_DEFAULT_MAX_NUM = 200
)

// Allow [0-9a-z_-]/i as valid ChannelID characters.
var workerFilter *regexp.Regexp = regexp.MustCompile("[^a-fA-F0-9\\-]")

func NewWorker(app *Application) *Worker {
<<<<<<< HEAD
	var maxChannels int
	var pingInterval int

	maxChannels = app.Store().MaxChannels()
	pingInterval = int(app.clientMinPing.Seconds())

=======
>>>>>>> 70d43036
	return &Worker{
		app:          app,
		logger:       app.Logger(),
		metrics:      app.Metrics(),
		state:        INACTIVE,
		filter:       workerFilter,
		stopped:      false,
		lastPing:     time.Now(),
		pingInt:      int(app.clientMinPing.Seconds()),
		maxChannels:  app.Storage().maxChannels,
		wg:           new(sync.WaitGroup),
		helloTimeout: app.clientHelloTimeout,
	}
}

func (self *Worker) sniffer(sock *PushWS) {
	// Sniff the websocket for incoming data.
	// Reading from the websocket is a blocking operation, and we also
	// need to write out when an even occurs. This isolates the incoming
	// reads to a separate go process.
	var (
		socket = sock.Socket
		raw    []byte
		//eofCount    int    = 0
		err         error
		messageType string
	)

	for {
		// declare buffer here so that the struct is cleared between msgs.
		var buffer JsMap = JsMap{}
		raw = raw[:0]
		err = nil

		// Were we told to shut down?
		if self.stopped {
			// Notify the main worker loop in case it didn't see the
			// connection drop
			log.Printf("Stopping %s %dns...", sock.Uaid,
				time.Now().Sub(sock.Born).Nanoseconds())
			return
		}
		err = websocket.Message.Receive(socket, &raw)
		if err != nil {
			self.stopped = true
			self.logger.Error("worker",
				"Websocket Error",
				LogFields{"error": ErrStr(err)})
			continue
		}
		if len(raw) <= 0 {
			continue
		}

		//eofCount = 0
		//ignore {} pings for logging purposes.
		if len(raw) > 5 {
			if self.logger.ShouldLog(INFO) {
				self.logger.Info("worker",
					"Socket receive",
					LogFields{"raw": string(raw)})
			}
		}
		if string(raw) == "{}" {
			buffer["messageType"] = "ping"
		} else {
			err := json.Unmarshal(raw, &buffer)
			if err != nil {
				self.logger.Error("worker",
					"Unparsable data", LogFields{"raw": string(raw),
						"error": ErrStr(err)})
				self.stopped = true
				continue
			}
			if len(buffer) == 0 {
				// Empty buffers are "pings"
				buffer["messageType"] = "ping"
			}
		}
		if buffer["messageType"] == "ping" {
			err = self.Ping(sock, buffer)
		} else {
			// process the client commands
			if mt, ok := buffer["messageType"]; !ok {
				if self.logger.ShouldLog(INFO) {
					self.logger.Info("worker", "Invalid message",
						LogFields{"reason": "Missing messageType"})
				}
				self.handleError(sock,
					JsMap{},
					sperrors.UnknownCommandError)
				self.stopped = true
				continue
			} else {
				switch mt.(type) {
				case string:
					messageType = mt.(string)
				default:
					messageType = ""
				}
			}
			buffer["messageType"] = strings.ToLower(messageType)
			switch strings.ToLower(messageType) {
			case "hello":
				err = self.Hello(sock, buffer)
			case "ack":
				err = self.Ack(sock, buffer)
			case "register":
				err = self.Register(sock, buffer)
			case "unregister":
				err = self.Unregister(sock, buffer)
			case "ping":
				err = self.Ping(sock, buffer)
			case "purge":
				err = self.Purge(sock, buffer)
			default:
				if self.logger.ShouldLog(WARNING) {
					self.logger.Warn("worker",
						"Bad command",
						LogFields{"messageType": buffer["messageType"].(string)})
				}
				err = sperrors.UnknownCommandError
			}
		}
		if err != nil {
			if self.logger.ShouldLog(DEBUG) {
				self.logger.Debug("worker", "Run returned error",
					LogFields{"error": ErrStr(err)})
			} else {
				log.Printf("sniffer:%s Unknown error occurred %s",
					messageType, err.Error())
			}
			self.handleError(sock, buffer, err)
			self.stopped = true
			continue
		}
	}
}

// standardize the error reporting back to the client.
func (self *Worker) handleError(sock *PushWS, message JsMap, err error) (ret error) {
	if self.logger.ShouldLog(INFO) {
		self.logger.Info("worker", "Sending error",
			LogFields{"error": ErrStr(err)})
	}
	message["status"], message["error"] = sperrors.ErrToStatus(err)
	return websocket.JSON.Send(sock.Socket, message)
}

// General workhorse loop for the websocket handler.
func (self *Worker) Run(sock *PushWS) {
	time.AfterFunc(self.helloTimeout,
		func() {
			if sock.Uaid == "" {
				self.logger.Error("dash",
					"Worker Idle connection. Closing socket", nil)
				sock.Socket.Close()
			}
		})

	defer func(sock *PushWS) {
		if r := recover(); r != nil {
			self.logger.Error("worker", r.(error).Error(), nil)
			sock.Socket.Close()
		}
		return
	}(sock)

	self.sniffer(sock)
	sock.Socket.Close()

	if self.logger.ShouldLog(INFO) {
		self.logger.Info("dash", "Run has completed a shut-down", nil)
	}
}

// Associate the UAID for this socket connection (and flush any data that
// may be pending for the connection)
func (self *Worker) Hello(sock *PushWS, buffer interface{}) (err error) {
	// register the UAID
	defer func() {
		if r := recover(); r != nil {
			debug.PrintStack()
			self.logger.Error("worker",
				"Unhandled error",
				LogFields{"cmd": "hello", "error": r.(error).Error()})
			err = sperrors.InvalidDataError
		}
	}()

	//Force the client to re-register all it's clients.
	// This is done by returning a new UAID.
	forceReset := false

	var suggestedUAID string

	data := buffer.(JsMap)
	if _, ok := data["uaid"]; !ok {
		// Must include "uaid" (even if blank)
		data["uaid"] = ""
	}
	/* NOTE: This seems to be a redirect, which I don't believe we support
	if redir := self.config.Get("db.redirect", ""); len(redir) > 0 {
		resp := JsMap{
			"messageType": data["messageType"],
			"status":      302,
			"redirect":    redir,
			"uaid":        sock.Uaid}
		if self.logger.ShouldLog(DEBUG) {
			self.logger.Debug("worker", "sending redirect",
				LogFields{"messageType": data["messageType"].(string),
					"status":   strconv.FormatInt(data["status"].(int64), 10),
					"redirect": data["redirect"].(string),
					"uaid":     data["uaid"].(string)})
		}
		websocket.JSON.Send(sock.Socket, resp)
		return nil
	} */
	suggestedUAID = data["uaid"].(string)
	if data["channelIDs"] == nil {
		// Must include "channelIDs" (even if empty)
		self.logger.Debug("worker", "Missing ChannelIDs", nil)
		return sperrors.MissingDataError
	}
	if len(sock.Uaid) > 0 &&
		len(data["uaid"].(string)) > 0 &&
		sock.Uaid != suggestedUAID {
		// if there's already a Uaid for this channel, don't accept a new one
		self.logger.Debug("worker", "Conflicting UAIDs", nil)
		return sperrors.InvalidChannelError
	}
	if self.filter.Find([]byte(strings.ToLower(suggestedUAID))) != nil {
		self.logger.Debug("worker", "Invalid character in UAID", nil)
		return sperrors.InvalidChannelError
	}
	if len(sock.Uaid) == 0 {
		// if there's no UAID for the socket, accept or create a new one.
		sock.Uaid = suggestedUAID
		if len(sock.Uaid) > UAID_MAX_LEN {
			self.logger.Debug("worker", "UAID is too long", nil)
			return sperrors.InvalidDataError
		}
		if len(sock.Uaid) == 0 {
			forceReset = forceReset || true
		}
		if self.app.ClientExists(sock.Uaid) {
			forceReset = true
		}
		if num := len(data["channelIDs"].([]interface{})); num > 0 {
			// are there a suspicious number of channels?
			if num > self.maxChannels {
				forceReset = forceReset || true
			}
			if !sock.Store.Exists(sock.Uaid) {
				forceReset = forceReset || true
			}
		}
	}
	if forceReset {
		if self.logger.ShouldLog(WARNING) {
			self.logger.Warn("worker", "Resetting UAID for device",
				LogFields{"uaid": sock.Uaid})
		}
		if len(sock.Uaid) > 0 {
			sock.Store.DropAll(sock.Uaid)
		}
		sock.Uaid, _ = GenUUID4()
	}
	// register any proprietary connection requirements
	// alert the master of the new UAID.
	// It's not a bad idea from a security POV to only send
	// known args through to the server.
	cmd := PushCommand{
		Command: HELLO,
		Arguments: JsMap{
			"worker":  self,
			"uaid":    sock.Uaid,
			"chids":   data["channelIDs"],
			"connect": data["connect"],
		},
	}
	// blocking call back to the boss.
	raw_result, args := self.app.Server().HandleCommand(cmd, sock)
	result := PushCommand{raw_result, args}

	if self.logger.ShouldLog(DEBUG) {
		self.logger.Debug("worker", "sending response",
			LogFields{"cmd": "hello", "error": ErrStr(err),
				"uaid": sock.Uaid})
	}
	// websocket.JSON.Send(sock.Socket, JsMap{
	// 	"messageType": data["messageType"],
	// 	"status":      result.Command,
	// 	"uaid":        sock.Uaid})
	msg := []byte("{\"messageType\":\"" + data["messageType"].(string) +
		"\",\"status\":" + strconv.FormatInt(int64(result.Command), 10) +
		",\"uaid\":\"" + sock.Uaid + "\"}")
	_, err = sock.Socket.Write(msg)
	self.metrics.Increment("updates.client.hello")
	self.logger.Info("dash", "Client successfully connected", nil)
	self.state = ACTIVE
	if err == nil {
		// Get the lastAccessed time from wherever
		return self.Flush(sock, 0, "", 0)
	}
	return err
}

// Clear the data that the client stated it received, then re-flush any
// records (including new data)
func (self *Worker) Ack(sock *PushWS, buffer interface{}) (err error) {
	defer func() {
		if r := recover(); r != nil {
			debug.PrintStack()
			self.logger.Error("worker",
				"Unhandled error",
				LogFields{"cmd": "ack", "error": r.(error).Error()})
			err = sperrors.InvalidDataError
		}
	}()
	if sock.Uaid == "" {
		return sperrors.InvalidCommandError
	}
	data, _ := buffer.(JsMap)
	updates, _ := data["updates"].([]interface{})
	if len(updates) == 0 {
		return sperrors.MissingDataError
	}
	var (
		update map[string]interface{}
		schid  string
		ok     bool
	)
	for _, field := range updates {
		if update, ok = field.(map[string]interface{}); !ok {
			continue
		}
		if schid, ok = update["channelID"].(string); !ok {
			continue
		}
		if err = sock.Store.Drop(sock.Uaid, schid); err != nil {
			break
		}
	}
	expired, _ := data["expired"].([]interface{})
	for _, field := range expired {
		if schid, ok = field.(string); !ok {
			continue
		}
		if err = sock.Store.Drop(sock.Uaid, schid); err != nil {
			break
		}
	}
	// Get the lastAccessed time from wherever.
	if err == nil {
		return self.Flush(sock, 0, "", 0)
	}
	if self.logger.ShouldLog(DEBUG) {
		self.logger.Debug("worker", "sending response",
			LogFields{"cmd": "ack", "error": ErrStr(err)})
	}
	self.metrics.Increment("updates.client.ack")
	return err
}

// Register a new ChannelID. Optionally, encrypt the endpoint.
func (self *Worker) Register(sock *PushWS, buffer interface{}) (err error) {
	defer func() {
		if r := recover(); r != nil {
			self.logger.Error("worker",
				"Unhandled error",
				LogFields{"cmd": "register", "error": ErrStr(r.(error))})
			debug.PrintStack()
			err = sperrors.InvalidDataError
		}
	}()

	if sock.Uaid == "" {
		return sperrors.InvalidCommandError
	}
	data := buffer.(JsMap)
	if data["channelID"] == nil {
		return sperrors.InvalidDataError
	}
	appid := data["channelID"].(string)
	if len(appid) > CHID_MAX_LEN {
		return sperrors.InvalidDataError
	}
	if self.filter.FindStringIndex(strings.ToLower(appid)) != nil {
		return sperrors.InvalidDataError
	}
	err = sock.Store.Register(sock.Uaid, appid, 0)
	if err != nil {
		self.logger.Error("worker",
			fmt.Sprintf("ERROR: Register failed %s", err),
			nil)
		return err
	}
	// have the server generate the callback URL.
	cmd := PushCommand{Command: REGIS, Arguments: data}
	raw_result, args := self.app.Server().HandleCommand(cmd, sock)
	result := PushCommand{raw_result, args}
	if self.logger.ShouldLog(DEBUG) {
		self.logger.Debug("worker",
			"Server returned", LogFields{"Command": strconv.FormatInt(int64(result.Command), 10),
				"args.channelID": IStr(args["channelID"]),
				"args.uaid":      IStr(args["uaid"])})
	}
	endpoint := result.Arguments.(JsMap)["push.endpoint"].(string)
	// return the info back to the socket
	reply := JsMap{"messageType": data["messageType"],
		"uaid":         sock.Uaid,
		"status":       200,
		"channelID":    data["channelID"],
		"pushEndpoint": endpoint}
	if self.logger.ShouldLog(DEBUG) {
		self.logger.Debug("worker", "sending response", LogFields{
			"messageType":  reply["messageType"].(string),
			"uaid":         reply["uaid"].(string),
			"status":       strconv.FormatInt(int64(reply["status"].(int)), 10),
			"channelID":    reply["channelID"].(string),
			"pushEndpoint": reply["pushEndpoint"].(string)})
	}
	websocket.JSON.Send(sock.Socket, reply)
	self.metrics.Increment("updates.client.register")
	return err
}

// Unregister a ChannelID.
func (self *Worker) Unregister(sock *PushWS, buffer interface{}) (err error) {
	defer func() {
		if r := recover(); r != nil {
			self.logger.Error("worker",
				"Unhandled error",
				LogFields{"cmd": "register", "error": r.(error).Error()})
			err = sperrors.InvalidDataError
		}
	}()
	if sock.Uaid == "" {
		self.logger.Error("worker",
			"Unregister failed, missing sock.uaid", nil)
		return sperrors.InvalidCommandError
	}
	data := buffer.(JsMap)
	if data["channelID"] == nil {
		self.logger.Error("worker",
			"Unregister failed, missing channelID", nil)
		return sperrors.MissingDataError
	}
	appid := data["channelID"].(string)
	// Always return success for an UNREG.
	sock.Store.Unregister(sock.Uaid, appid)
	if self.logger.ShouldLog(DEBUG) {
		self.logger.Debug("worker", "sending response",
			LogFields{"cmd": "unregister", "error": ErrStr(err)})
	}
	websocket.JSON.Send(sock.Socket, JsMap{
		"messageType": data["messageType"],
		"status":      200,
		"channelID":   appid})
	self.metrics.Increment("updates.client.unregister")
	return err
}

// Dump any records associated with the UAID.
func (self *Worker) Flush(sock *PushWS, lastAccessed int64, channel string, version int64) (err error) {
	// flush pending data back to Client
	messageType := "notification"
	timer := time.Now()
	defer func(timer time.Time, sock *PushWS) {
		if sock.Logger != nil {
			sock.Logger.Info("timer",
				"Client flush completed",
				LogFields{"duration": strconv.FormatInt(time.Now().Sub(timer).Nanoseconds(), 10),
					"uaid": sock.Uaid})
		}
		if self.metrics != nil {
			self.metrics.Timer("client.flush",
				time.Now().Unix()-timer.Unix())
		}
	}(timer, sock)
	if sock.Uaid == "" {
		self.logger.Error("worker",
			"Undefined UAID for socket. Aborting.", nil)
		// Have the server clean up records associated with this UAID.
		// (Probably "none", but still good for housekeeping)
		self.stopped = true
		return nil
	}
	// Fetch the pending updates from #storage
	var (
		updates []Update
		reply   JsMap
	)
	mod := false
	// if we have a channel, don't flush. we can get them later in the ACK
	if len(channel) == 0 {
		var expired []string
		updates, expired, err = sock.Store.FetchAll(sock.Uaid, time.Unix(lastAccessed, 0))
		if err != nil {
			self.handleError(sock, JsMap{"messageType": messageType}, err)
			return err
		}
		if len(updates) > 0 || len(expired) > 0 {
			reply = JsMap{"updates": updates, "expired": expired}
		}
	} else {
		// hand craft a notification update to the client.
		// TODO: allow bulk updates.
		updates = []Update{Update{channel, uint64(version)}}
		reply = JsMap{"updates": updates}
	}
	if reply == nil {
		return nil
	}
	var logStrings []string
	if len(channel) > 0 {
		logStrings := make([]string, len(updates))
		prefix := ">>"
		if !mod {
			prefix = "+>"
		}
		for index, update := range updates {
			logStrings[index] = fmt.Sprintf("%s %s.%s = %d", prefix, sock.Uaid, update.ChannelID, update.Version)
			self.metrics.Increment("updates.sent")
		}
	}

	reply["messageType"] = messageType
	if self.logger.ShouldLog(DEBUG) {
		self.logger.Debug("worker", "Flushing data back to socket",
			LogFields{"updates": "[" + strings.Join(logStrings, ", ") + "]"})
	}
	websocket.JSON.Send(sock.Socket, reply)
	return nil
}

func (self *Worker) Ping(sock *PushWS, buffer interface{}) (err error) {
	if self.pingInt > 0 && int(self.lastPing.Sub(time.Now()).Seconds()) < self.pingInt {
		source := sock.Socket.Config().Origin
		self.logger.Error("dash", "Client sending too many pings",
			LogFields{"source": source.String()})
		self.stopped = true
		self.metrics.Increment("updates.client.too_many_pings")
		return sperrors.TooManyPingsError
	}
	data := buffer.(JsMap)
	if self.app.pushLongPongs {
		websocket.JSON.Send(sock.Socket, JsMap{
			"messageType": data["messageType"],
			"status":      200})
	} else {
		websocket.Message.Send(sock.Socket, "{}")
	}
	self.metrics.Increment("updates.client.ping")
	return nil
}

// TESTING func, purge associated records for this UAID
func (self *Worker) Purge(sock *PushWS, buffer interface{}) (err error) {
	/*
	   // If needed...
	   sock.Scmd <- PushCommand{Command: PURGE,
	       Arguments:JsMap{"uaid": sock.Uaid}}
	   result := <-sock.Scmd
	*/
	websocket.JSON.Send(sock.Socket, JsMap{})
	return nil
}

// o4fs
// vim: set tabstab=4 softtabstop=4 shiftwidth=4 noexpandtab<|MERGE_RESOLUTION|>--- conflicted
+++ resolved
@@ -56,15 +56,6 @@
 var workerFilter *regexp.Regexp = regexp.MustCompile("[^a-fA-F0-9\\-]")
 
 func NewWorker(app *Application) *Worker {
-<<<<<<< HEAD
-	var maxChannels int
-	var pingInterval int
-
-	maxChannels = app.Store().MaxChannels()
-	pingInterval = int(app.clientMinPing.Seconds())
-
-=======
->>>>>>> 70d43036
 	return &Worker{
 		app:          app,
 		logger:       app.Logger(),
@@ -74,7 +65,7 @@
 		stopped:      false,
 		lastPing:     time.Now(),
 		pingInt:      int(app.clientMinPing.Seconds()),
-		maxChannels:  app.Storage().maxChannels,
+		maxChannels:  app.Store().MaxChannels(),
 		wg:           new(sync.WaitGroup),
 		helloTimeout: app.clientHelloTimeout,
 	}
