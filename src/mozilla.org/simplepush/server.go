/* This Source Code Form is subject to the terms of the Mozilla Public
 * License, v. 2.0. If a copy of the MPL was not distributed with this
 * file, You can obtain one at http://mozilla.org/MPL/2.0/. */

package simplepush

import (
	"encoding/json"
	"errors"
	"fmt"
	"runtime/debug"
	"strconv"
	"strings"
	"time"
)

// -- SERVER this handles REST requests and coordinates between connected
// clients (e.g. wakes client when data is ready, potentially issues remote
// wake command to client, etc.)

type Client struct {
	// client descriptor info.
	Worker *Worker
	PushWS PushWS    `json:"-"`
	UAID   string    `json:"uaid"`
	Prop   *PropPing `json:"-"`
}

// Basic global server options
type ServerConfig struct {
	PushEndpoint       string `toml:"push_endpoint"`
	PushLongPongs      int    `toml:"push_long_pongs"`
	ClientMinPing      string `toml:"client_min_ping"`
	ClientHelloTimeout string `toml:"client_hello_timeout"`
}

type Serv struct {
	app          *Application
	logger       *SimpleLogger
	metrics      *Metrics
	store        Store
	key          []byte
	pushEndpoint string
}

func (self *Serv) ConfigStruct() interface{} {
	return &ServerConfig{
		PushEndpoint: "<current_host>/update/<token>",
	}
}

func (self *Serv) Init(app *Application, config interface{}) (err error) {
	conf := config.(*ServerConfig)
	self.app = app
	self.logger = app.Logger()
	self.metrics = app.Metrics()
	self.store = app.Store()
	self.key = app.TokenKey()
	self.pushEndpoint = conf.PushEndpoint
	return
}

// A client connects!
func (self *Serv) Hello(worker *Worker, cmd PushCommand, sock *PushWS) (result int, arguments JsMap) {
	var uaid string
	var prop *PropPing
	var err error

	args := cmd.Arguments.(JsMap)
	if self.logger.ShouldLog(INFO) {
		chidss := ""
		if chids, ok := args["channelIDs"]; ok {
			chidss = "[" + strings.Join(chids.([]string), ", ") + "]"
		}
		self.logger.Info("server", "handling 'hello'",
			LogFields{"uaid": args["uaid"].(string),
				"channelIDs": chidss})
	}

	// TODO: If the client needs to connect to a different server,
	// Look up the appropriate server (based on UAID)
	// return a response that looks like:
	// { uaid: UAIDValue, status: 302, redirect: NewWS_URL }

	// New connects overwrite previous connections.
	// Raw client
	if args["uaid"] == "" {
		uaid, _ = GenUUID4()
		if self.logger.ShouldLog(DEBUG) {
			self.logger.Debug("server",
				"Generating new UAID",
				LogFields{"uaid": uaid})
		}
	} else {
		uaid = args["uaid"].(string)
		if self.logger.ShouldLog(DEBUG) {
			self.logger.Debug("server",
				"Using existing UAID",
				LogFields{"uaid": uaid})
		}
		delete(args, "uaid")
	}

	// build the connect string from legacy elements
	if _, ok := args["connect"]; !ok {
		ip, iok := args["ip"]
		port, pok := args["port"]
		if iok && pok {
			args["connect"] = JsMap{
				"type": "udp",
				"port": port,
				"ip":   ip,
			}
		}
	}

	if connect, ok := args["connect"]; ok && connect != nil {
		// Currently marshalling to deal with the interface{} issues.
		cs, _ := json.Marshal(connect)
		fmt.Printf("Prop Ping %s\n\n", connect)
		prop, err = NewPropPing(string(cs), uaid, self.app)

		if err != nil {
			self.logger.Warn("server", "Could not set proprietary info",
				LogFields{"error": err.Error(),
					"connect": string(cs)})
		} else if self.logger.ShouldLog(DEBUG) {
			self.logger.Debug("server", "Proprietary Info",
				LogFields{"connect": string(cs)})
		}
	}

	// Create a new, live client entry for this record.
	// See Bye for discussion of potential longer term storage of this info
	sock.Uaid = uaid
	client := &Client{
		Worker: worker,
		PushWS: *sock,
		UAID:   uaid,
		Prop:   prop,
	}
	self.app.AddClient(uaid, client)
	self.logger.Info("dash", "Client registered", nil)
	self.metrics.Increment("updates.client.connect")

	// We don't register the list of known ChannelIDs since we echo
	// back any ChannelIDs sent on behalf of this UAID.
	args["uaid"] = uaid
	arguments = args
	result = 200
	return result, arguments
}

func (self *Serv) Bye(sock *PushWS) {
	// Remove the UAID as a registered listener.
	// NOTE: in instances where proprietary wake-ups are issued, you may
	// wish not to delete the record from Clients, since this is the only
	// way to note a record needs waking.
	//
	// For that matter, you may wish to store the Proprietary wake data to
	// something commonly shared (like memcache) so that the device can be
	// woken when not connected.
	uaid := sock.Uaid
	if self.logger.ShouldLog(DEBUG) {
		self.logger.Debug("server", "Cleaning up socket",
			LogFields{"uaid": uaid})
	}
	if self.logger.ShouldLog(INFO) {
		self.logger.Info("dash", "Socket connection terminated",
			LogFields{
				"uaid":     uaid,
				"duration": strconv.FormatInt(time.Now().Sub(sock.Born).Nanoseconds(), 10)})
	}
	self.metrics.Timer("socket.lifespan",
		time.Now().Unix()-sock.Born.Unix())
	self.app.RemoveClient(uaid)
	self.metrics.Increment("updates.client.disconnect")
}

func (self *Serv) Unreg(cmd PushCommand, sock *PushWS) (result int, arguments JsMap) {
	// This is effectively a no-op, since we don't hold client session info
	args := cmd.Arguments.(JsMap)
	args["status"] = 200
	return 200, args
}

func (self *Serv) Regis(cmd PushCommand, sock *PushWS) (result int, arguments JsMap) {
	// A semi-no-op, since we don't care about the appid, but we do want
	// to create a valid endpoint.
	var err error
	args := cmd.Arguments.(JsMap)
	args["status"] = 200
	var endPoint string
	endPoint = self.pushEndpoint
	// Generate the call back URL
	token, ok := self.store.IDsToKey(sock.Uaid, args["channelID"].(string))
	if !ok {
		return 500, nil
	}
	// if there is a key, encrypt the token
	if len(self.key) != 0 {
		btoken := []byte(token)
		token, err = Encode(self.key, btoken)
		if err != nil {
			self.logger.Error("server", "Token Encoding error",
				LogFields{"uaid": sock.Uaid,
					"channelID": args["channelID"].(string)})
			return 500, nil
		}

	}
	// cheezy variable replacement.
	endPoint = strings.Replace(endPoint, "<token>", token, -1)
	endPoint = strings.Replace(endPoint, "<current_host>", self.app.FullHostname(), -1)
	args["push.endpoint"] = endPoint
	if self.logger.ShouldLog(INFO) {
		self.logger.Info("server",
			"Generated Endpoint",
			LogFields{"uaid": sock.Uaid,
				"channelID": args["channelID"].(string),
				"token":     token,
				"endpoint":  endPoint})
	}
	return 200, args
}

func (self *Serv) RequestFlush(client *Client, channel string, version int64) (err error) {
	defer func(client *Client, version int64) {
		r := recover()
		if r != nil {
			self.logger.Error("server",
				"requestFlush failed",
				LogFields{"error": r.(error).Error(),
					"uaid": client.UAID})
			debug.PrintStack()
			if client != nil {
				client.Prop.Send(version)
			}
		}
		return
	}(client, version)

	if client != nil {
		if self.logger.ShouldLog(INFO) {
			self.logger.Info("server",
				"Requesting flush",
				LogFields{"uaid": client.UAID,
					"channel": channel,
					"version": strconv.FormatInt(version, 10)})
		}

		// Attempt to send the command
		client.Worker.Flush(&client.PushWS, 0, channel, version)
	}
	return nil
}

func (self *Serv) Purge(cmd PushCommand, sock *PushWS) (result int, arguments JsMap) {
	result = 200
	return
}

func (self *Serv) Update(chid, uid string, vers int64, time time.Time) (err error) {
<<<<<<< HEAD
	var (
		reason, pk string
		ok         bool
	)
	client, ok := self.app.GetClient(uid)
	if !ok {
		reason = "Unknown UID"
		goto Error
	}
	pk, ok = self.store.IDsToKey(uid, chid)
	if !ok {
		reason = "Failed to generate PK"
		goto Error
	}
	if err = self.store.Update(pk, vers); err != nil {
		reason = "Failed to update channel"
		goto Error
	}
	if err = self.RequestFlush(client, chid, vers); err != nil {
		reason = "Failed to flush"
		goto Error
	}
	return nil
Error:
	if err == nil {
		err = errors.New("Update Error")
=======
	var pk string
	updateErr := errors.New("Update Error")
	reason := "Unknown UID"

	client, ok := self.app.GetClient(uid)
	if !ok {
		err = updateErr
		goto updateError
	}

	pk, err = GenPK(uid, chid)
	if err != nil {
		reason = "Failed to generate PK"
		goto updateError
	}

	err = self.storage.UpdateChannel(pk, vers)
	if err != nil {
		reason = "Failed to update channel"
		goto updateError
	}

	err = self.RequestFlush(client, chid, vers)
	if err == nil {
		return
>>>>>>> 70d43036
	}
	reason = "Failed to flush"

updateError:
	self.logger.Error("server", reason,
		LogFields{"error": err.Error(),
			"UID":  uid,
			"CHID": chid,
		})
	return err
}

func (self *Serv) HandleCommand(cmd PushCommand, sock *PushWS) (result int, args JsMap) {
	var ret JsMap
	if cmd.Arguments != nil {
		args = cmd.Arguments.(JsMap)
	} else {
		args = make(JsMap)
	}

	switch int(cmd.Command) {
	case HELLO:
		if self.logger.ShouldLog(DEBUG) {
			self.logger.Debug("server", "Handling HELLO event", nil)
		}
		worker := args["worker"].(*Worker)
		result, ret = self.Hello(worker, cmd, sock)
	case UNREG:
		if self.logger.ShouldLog(DEBUG) {
			self.logger.Debug("server", "Handling UNREG event", nil)
		}
		result, ret = self.Unreg(cmd, sock)
	case REGIS:
		if self.logger.ShouldLog(DEBUG) {
			self.logger.Debug("server", "Handling REGIS event", nil)
		}
		result, ret = self.Regis(cmd, sock)
	case DIE:
		if self.logger.ShouldLog(DEBUG) {
			self.logger.Debug("server", "Cleanup", nil)
		}
		self.Bye(sock)
		return 0, nil
	case PURGE:
		if self.logger.ShouldLog(DEBUG) {
			self.logger.Debug("Server", "Purge", nil)
		}
		self.Purge(cmd, sock)
	}

	args["uaid"] = ret["uaid"]
	return result, args
}

// o4fs
// vim: set tabstab=4 softtabstop=4 shiftwidth=4 noexpandtab<|MERGE_RESOLUTION|>--- conflicted
+++ resolved
@@ -261,34 +261,6 @@
 }
 
 func (self *Serv) Update(chid, uid string, vers int64, time time.Time) (err error) {
-<<<<<<< HEAD
-	var (
-		reason, pk string
-		ok         bool
-	)
-	client, ok := self.app.GetClient(uid)
-	if !ok {
-		reason = "Unknown UID"
-		goto Error
-	}
-	pk, ok = self.store.IDsToKey(uid, chid)
-	if !ok {
-		reason = "Failed to generate PK"
-		goto Error
-	}
-	if err = self.store.Update(pk, vers); err != nil {
-		reason = "Failed to update channel"
-		goto Error
-	}
-	if err = self.RequestFlush(client, chid, vers); err != nil {
-		reason = "Failed to flush"
-		goto Error
-	}
-	return nil
-Error:
-	if err == nil {
-		err = errors.New("Update Error")
-=======
 	var pk string
 	updateErr := errors.New("Update Error")
 	reason := "Unknown UID"
@@ -299,13 +271,13 @@
 		goto updateError
 	}
 
-	pk, err = GenPK(uid, chid)
-	if err != nil {
+	pk, ok = self.store.IDsToKey(uid, chid)
+	if !ok {
 		reason = "Failed to generate PK"
 		goto updateError
 	}
 
-	err = self.storage.UpdateChannel(pk, vers)
+	err = self.store.Update(pk, vers)
 	if err != nil {
 		reason = "Failed to update channel"
 		goto updateError
@@ -314,7 +286,6 @@
 	err = self.RequestFlush(client, chid, vers)
 	if err == nil {
 		return
->>>>>>> 70d43036
 	}
 	reason = "Failed to flush"
 
