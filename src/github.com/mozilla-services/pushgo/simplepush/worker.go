/* This Source Code Form is subject to the terms of the Mozilla Public
 * License, v. 2.0. If a copy of the MPL was not distributed with this
 * file, You can obtain one at http://mozilla.org/MPL/2.0/. */

package simplepush

import (
	"encoding/json"
	"fmt"
	"runtime"
	"strconv"
	"strings"
	"time"

	"code.google.com/p/go.net/websocket"

	"github.com/mozilla-services/pushgo/id"
)

//    -- Workers
//      these write back to the websocket.

type Worker struct {
	app          *Application
	logger       *SimpleLogger
	id           string
	state        WorkerState
	stopped      bool
	lastPing     time.Time
	pingInt      time.Duration
	metrics      *Metrics
	helloTimeout time.Duration
}

type WorkerState int

const (
	WorkerInactive WorkerState = 0
	WorkerActive               = 1
)

type RequestHeader struct {
	Type string `json:"messageType"`
}

type HelloRequest struct {
	DeviceID   string          `json:"uaid"`
	ChannelIDs []interface{}   `json:"channelIDs"`
	PingData   json.RawMessage `json:"connect"`
}

type RegisterRequest struct {
	ChannelID string `json:"channelID"`
}

type RegisterReply struct {
	Type      string `json:"messageType"`
	DeviceID  string `json:"uaid"`
	Status    int    `json:"status"`
	ChannelID string `json:"channelID"`
	Endpoint  string `json:"pushEndpoint"`
}

type UnregisterRequest struct {
	ChannelID string `json:"channelID"`
}

type UnregisterReply struct {
	Type      string `json:"messageType"`
	Status    int    `json:"status"`
	ChannelID string `json:"channelID"`
}

type FlushReply struct {
	Type    string   `json:"messageType"`
	Updates []Update `json:"updates,omitempty"`
	Expired []string `json:"expired,omitempty"`
}

type ACKRequest struct {
	Updates []Update `json:"updates"`
	Expired []string `json:"expired"`
}

type PingReply struct {
	Type   string `json:"messageType"`
	Status int    `json:"status"`
}

const CHID_DEFAULT_MAX_NUM = 200

func NewWorker(app *Application, id string) *Worker {
	return &Worker{
		app:          app,
		logger:       app.Logger(),
		metrics:      app.Metrics(),
		id:           id,
		state:        WorkerActive,
		stopped:      false,
		pingInt:      app.clientMinPing,
		helloTimeout: app.clientHelloTimeout,
	}
}

func (self *Worker) sniffer(sock *PushWS) {
	// Sniff the websocket for incoming data.
	// Reading from the websocket is a blocking operation, and we also
	// need to write out when an even occurs. This isolates the incoming
	// reads to a separate go process.
	logWarning := self.logger.ShouldLog(WARNING)
	var (
		socket = sock.Socket
		raw    []byte
		//eofCount    int    = 0
		err error
	)

	for {
		// declare buffer here so that the struct is cleared between msgs.
		raw = raw[:0]
		err = nil

		// Were we told to shut down?
		if self.stopped {
			return
		}
		if err = websocket.Message.Receive(socket, &raw); err != nil {
			self.stopped = true
			if self.logger.ShouldLog(ERROR) {
				self.logger.Error("worker", "Websocket Error",
					LogFields{"rid": self.id, "error": ErrStr(err)})
			}
			continue
		}
		if len(raw) <= 0 {
			continue
		}

		//eofCount = 0
		//ignore {} pings for logging purposes.
		if len(raw) > 5 {
			if self.logger.ShouldLog(INFO) {
				self.logger.Info("worker", "Socket receive",
					LogFields{"rid": self.id, "raw": string(raw)})
			}
		}
		isPing, err := isPingBody(raw)
		if err != nil {
			if logWarning {
				self.logger.Warn("worker", "Malformed request payload",
					LogFields{"rid": self.id, "raw": string(raw), "error": ErrStr(err)})
			}
			self.stopped = true
			continue
		}
		header := new(RequestHeader)
		if isPing {
			header.Type = "ping"
		} else if err = json.Unmarshal(raw, header); err != nil {
			if typeErr, ok := err.(*json.UnmarshalTypeError); ok {
				if logWarning {
					self.logger.Warn("worker", "Mismatched header field types", LogFields{
						"rid":      self.id,
						"expected": typeErr.Type.String(),
						"actual":   typeErr.Value})
				}
				self.handleError(sock, raw, ErrUnknownCommand)
			} else if syntaxErr, ok := err.(*json.SyntaxError); ok {
				if logWarning {
					self.logger.Warn("worker", "Malformed request payload", LogFields{
						"rid":      self.id,
						"expected": string(raw[:syntaxErr.Offset]),
						"error":    syntaxErr.Error()})
				}
			} else {
				if logWarning {
					self.logger.Warn("worker", "Error parsing request payload",
						LogFields{"rid": self.id, "error": ErrStr(err)})
				}
			}
			self.stopped = true
			continue
		} else {
			header.Type = strings.ToLower(header.Type)
		}
		switch header.Type {
		case "ping":
			err = self.Ping(sock, header, raw)
		case "hello":
			err = self.Hello(sock, header, raw)
		case "ack":
			err = self.Ack(sock, header, raw)
		case "register":
			err = self.Register(sock, header, raw)
		case "unregister":
			err = self.Unregister(sock, header, raw)
		case "purge":
			err = self.Purge(sock, header, raw)
		default:
			if logWarning {
				self.logger.Warn("worker", "Bad command",
					LogFields{"rid": self.id, "cmd": header.Type})
			}
			err = ErrUnknownCommand
		}
		if err != nil {
			if self.logger.ShouldLog(DEBUG) {
				self.logger.Debug("worker", "Run returned error",
					LogFields{"rid": self.id, "cmd": header.Type, "error": ErrStr(err)})
			}
			self.handleError(sock, raw, err)
			self.stopped = true
			continue
		}
	}
}

// standardize the error reporting back to the client.
func (self *Worker) handleError(sock *PushWS, message []byte, err error) (ret error) {
	if self.logger.ShouldLog(INFO) {
		self.logger.Info("worker", "Sending error",
			LogFields{"rid": self.id, "error": ErrStr(err)})
	}
	reply := make(map[string]interface{})
	if ret = json.Unmarshal(message, &reply); ret != nil {
		return
	}
	reply["status"], reply["error"] = ErrToStatus(err)
	return websocket.JSON.Send(sock.Socket, reply)
}

// General workhorse loop for the websocket handler.
func (self *Worker) Run(sock *PushWS) {
	time.AfterFunc(self.helloTimeout,
		func() {
			if sock.Uaid == "" {
				if self.logger.ShouldLog(DEBUG) {
					self.logger.Debug("dash", "Worker Idle connection. Closing socket",
						LogFields{"rid": self.id})
				}
				sock.Socket.Close()
			}
		})

	defer func(sock *PushWS) {
		if r := recover(); r != nil {
			if err, _ := r.(error); err != nil && self.logger.ShouldLog(ERROR) {
				stack := make([]byte, 1<<16)
				n := runtime.Stack(stack, false)
				self.logger.Error("worker", "Unhandled connection error", LogFields{
					"rid":   self.id,
					"error": ErrStr(err),
					"stack": string(stack[:n])})
			}
			sock.Socket.Close()
		}
		return
	}(sock)

	self.sniffer(sock)
	sock.Socket.Close()

	if self.logger.ShouldLog(INFO) {
		self.logger.Info("dash", "Run has completed a shut-down",
			LogFields{"rid": self.id})
	}
}

// Associate the UAID for this socket connection (and flush any data that
// may be pending for the connection)
func (self *Worker) Hello(sock *PushWS, header *RequestHeader, message []byte) (err error) {
	logWarning := self.logger.ShouldLog(WARNING)
	// register the UAID
	defer func() {
		if r := recover(); r != nil {
			if err, _ := r.(error); err != nil && self.logger.ShouldLog(ERROR) {
				stack := make([]byte, 1<<16)
				n := runtime.Stack(stack, false)
				self.logger.Error("worker", "Unhandled error", LogFields{"rid": self.id,
					"cmd": "hello", "error": ErrStr(err), "stack": string(stack[:n])})
			}
			err = ErrInvalidParams
		}
	}()

	request := new(HelloRequest)
	if err = json.Unmarshal(message, request); err != nil {
		return ErrInvalidParams
	}
<<<<<<< HEAD
	/* NOTE: This seems to be a redirect, which I don't believe we support
	if redir := self.config.Get("db.redirect", ""); len(redir) > 0 {
		statusCode := 302
		resp := JsMap{
			"messageType": header.Type,
			"status":      statusCode,
			"redirect":    redir,
			"uaid":        sock.Uaid}
		if self.logger.ShouldLog(DEBUG) {
			self.logger.Debug("worker", "sending redirect", LogFields{
				"rid":      self.id,
				"cmd":      header.Type,
				"code":     strconv.FormatInt(int64(statusCode), 10),
				"redirect": redir,
				"uaid":     request.DeviceID})
		}
		websocket.JSON.Send(sock.Socket, resp)
		return nil
	} */
	if request.ChannelIDs == nil {
		// Must include "channelIDs" (even if empty)
		if self.logger.ShouldLog(DEBUG) {
			self.logger.Debug("worker", "Missing ChannelIDs",
				LogFields{"rid": self.id})
		}
		return ErrNoParams
	}
	if len(sock.Uaid) > 0 {
		if len(request.DeviceID) == 0 || sock.Uaid == request.DeviceID {
			// Duplicate handshake with omitted or identical device ID.
			goto registerDevice
		}
		// if there's already a Uaid for this device, don't accept a new one
		if self.logger.ShouldLog(DEBUG) {
			self.logger.Debug("worker", "Conflicting UAIDs",
				LogFields{"rid": self.id})
		}
		return ErrExistingID
	}
	if forceReset = len(request.DeviceID) == 0; forceReset {
		if self.logger.ShouldLog(DEBUG) {
			self.logger.Debug("worker", "Generating new UAID for device",
				LogFields{"rid": self.id})
		}
		goto registerDevice
	}
	if !id.Valid(request.DeviceID) {
		if self.logger.ShouldLog(DEBUG) {
			self.logger.Debug("worker", "Invalid character in UAID",
				LogFields{"rid": self.id})
		}
		return ErrInvalidID
	}
	// if there's no UAID for the socket, accept or create a new one.
	if forceReset = self.app.ClientExists(request.DeviceID); forceReset {
		if logWarning {
			self.logger.Warn("worker", "UAID collision; resetting UAID for device",
				LogFields{"rid": self.id, "uaid": request.DeviceID})
		}
		goto registerDevice
	}
	// are there a suspicious number of channels?
	if forceReset = len(request.ChannelIDs) > self.maxChannels; forceReset {
		if logWarning {
			self.logger.Warn("worker", "Too many channel IDs in handshake; resetting UAID", LogFields{
				"rid":         self.id,
				"uaid":        request.DeviceID,
				"channels":    strconv.Itoa(len(request.ChannelIDs)),
				"maxChannels": strconv.Itoa(self.maxChannels)})
		}
		sock.Store.DropAll(request.DeviceID)
		goto registerDevice
	}
	if forceReset = !sock.Store.Exists(request.DeviceID) && len(request.ChannelIDs) > 0; forceReset {
		if logWarning {
			self.logger.Warn("worker", "Channel IDs specified in handshake for nonexistent UAID",
				LogFields{"rid": self.id, "uaid": request.DeviceID})
		}
		goto registerDevice
	}
	sock.Uaid = request.DeviceID
=======
>>>>>>> cae373aa

	deviceID, _, err := self.handshake(sock, request)
	if err != nil {
		return err
	}
	sock.Uaid = deviceID

	// register any proprietary connection requirements
	// alert the master of the new UAID.
	// It's not a bad idea from a security POV to only send
	// known args through to the server.
	cmd := PushCommand{
		Command: HELLO,
		Arguments: JsMap{
			"worker":  self,
			"uaid":    sock.Uaid,
			"chids":   request.ChannelIDs,
			"connect": []byte(request.PingData),
		},
	}
	// blocking call back to the boss.
	status, _ := self.app.Server().HandleCommand(cmd, sock)

	if self.logger.ShouldLog(DEBUG) {
		self.logger.Debug("worker", "sending response",
			LogFields{"rid": self.id, "cmd": "hello", "uaid": sock.Uaid})
	}
	// websocket.JSON.Send(sock.Socket, JsMap{
	// 	"messageType": header.Type,
	// 	"status":      status,
	// 	"uaid":        sock.Uaid})
	_, err = fmt.Fprintf(sock.Socket, `{"messageType":"%s","status":%d,"uaid":"%s"}`,
		header.Type, status, sock.Uaid)
	if err != nil {
		if logWarning {
			self.logger.Warn("dash", "Error writing client handshake", LogFields{
				"rid": self.id, "error": err.Error()})
		}
		return err
	}
	self.metrics.Increment("updates.client.hello")
	if self.logger.ShouldLog(INFO) {
		self.logger.Info("dash", "Client successfully connected",
			LogFields{"rid": self.id})
	}
	self.state = WorkerActive
	if err == nil {
		// Get the lastAccessed time from wherever
		return self.Flush(sock, 0, "", 0)
	}
	return err
}

func (self *Worker) handshake(sock *PushWS, request *HelloRequest) (
	deviceID string, canRedirect bool, err error) {

	logWarning := self.logger.ShouldLog(WARNING)
	currentID := sock.Uaid

	if request.ChannelIDs == nil {
		// Must include "channelIDs" (even if empty)
		if logWarning {
			self.logger.Warn("worker", "Missing ChannelIDs",
				LogFields{"rid": self.id})
		}
		return "", false, ErrNoParams
	}

	if len(currentID) > 0 {
		if len(request.DeviceID) == 0 || currentID == request.DeviceID {
			// Duplicate handshake with omitted or identical device ID. Allow the
			// caller to flush pending notifications, but avoid querying the balancer.
			if self.logger.ShouldLog(DEBUG) {
				self.logger.Debug("worker", "Duplicate client handshake",
					LogFields{"rid": self.id})
			}
			return currentID, false, nil
		}
		// if there's already a Uaid for this device, don't accept a new one
		if logWarning {
			self.logger.Warn("worker", "Conflicting UAIDs",
				LogFields{"rid": self.id})
		}
		return "", false, ErrExistingID
	}
	if len(request.DeviceID) == 0 {
		if self.logger.ShouldLog(DEBUG) {
			self.logger.Debug("worker", "Generating new UAID for device",
				LogFields{"rid": self.id})
		}
		goto forceReset
	}
	if !id.Valid(request.DeviceID) {
		if logWarning {
			self.logger.Warn("worker", "Invalid character in UAID",
				LogFields{"rid": self.id})
		}
		return "", false, ErrInvalidID
	}
	if self.app.ClientExists(request.DeviceID) {
		if logWarning {
			self.logger.Warn("worker", "UAID collision; resetting UAID for device",
				LogFields{"rid": self.id, "uaid": request.DeviceID})
		}
		goto forceReset
	}
	if !sock.Store.CanStore(len(request.ChannelIDs)) {
		// are there a suspicious number of channels?
		if logWarning {
			self.logger.Warn("worker",
				"Too many channel IDs in handshake; resetting UAID", LogFields{
					"rid":      self.id,
					"uaid":     request.DeviceID,
					"channels": strconv.Itoa(len(request.ChannelIDs))})
		}
		sock.Store.DropAll(request.DeviceID)
		goto forceReset
	}
	if len(request.ChannelIDs) > 0 && !sock.Store.Exists(request.DeviceID) {
		if logWarning {
			self.logger.Warn("worker",
				"Channel IDs specified in handshake for nonexistent UAID",
				LogFields{"rid": self.id, "uaid": request.DeviceID})
		}
		goto forceReset
	}
	return request.DeviceID, true, nil

forceReset:
	if deviceID, err = id.Generate(); err != nil {
		return "", false, err
	}
	return deviceID, true, nil
}

// Clear the data that the client stated it received, then re-flush any
// records (including new data)
func (self *Worker) Ack(sock *PushWS, header *RequestHeader, message []byte) (err error) {
	defer func() {
		if r := recover(); r != nil {
			if err, _ := r.(error); err != nil && self.logger.ShouldLog(ERROR) {
				stack := make([]byte, 1<<16)
				n := runtime.Stack(stack, false)
				self.logger.Error("worker", "Unhandled error", LogFields{"rid": self.id,
					"cmd": "ack", "error": ErrStr(err), "stack": string(stack[:n])})
			}
			err = ErrInvalidParams
		}
	}()
	if sock.Uaid == "" {
		return ErrInvalidCommand
	}
	request := new(ACKRequest)
	if err = json.Unmarshal(message, request); err != nil {
		return ErrInvalidParams
	}
	if len(request.Updates) == 0 {
		return ErrNoParams
	}
	self.metrics.Increment("updates.client.ack")
	for _, update := range request.Updates {
		if err = sock.Store.Drop(sock.Uaid, update.ChannelID); err != nil {
			goto logError
		}
	}
	for _, channelID := range request.Expired {
		if err = sock.Store.Drop(sock.Uaid, channelID); err != nil {
			goto logError
		}
	}
	if self.logger.ShouldLog(DEBUG) {
		self.logger.Debug("worker", "sending response",
			LogFields{"rid": self.id, "cmd": "ack"})
	}
	// Get the lastAccessed time from wherever.
	return self.Flush(sock, 0, "", 0)
logError:
	if self.logger.ShouldLog(WARNING) {
		self.logger.Warn("worker", "sending response",
			LogFields{"rid": self.id, "cmd": "ack", "error": ErrStr(err)})
	}
	return err
}

// Register a new ChannelID. Optionally, encrypt the endpoint.
func (self *Worker) Register(sock *PushWS, header *RequestHeader, message []byte) (err error) {
	defer func() {
		if r := recover(); r != nil {
			if err, _ := r.(error); err != nil && self.logger.ShouldLog(ERROR) {
				stack := make([]byte, 1<<16)
				n := runtime.Stack(stack, false)
				self.logger.Error("worker", "Unhandled error", LogFields{"rid": self.id,
					"cmd": "register", "error": ErrStr(err), "stack": string(stack[:n])})
			}
			err = ErrInvalidParams
		}
	}()

	if sock.Uaid == "" {
		return ErrInvalidCommand
	}
	request := new(RegisterRequest)
	if err = json.Unmarshal(message, request); err != nil || !id.Valid(request.ChannelID) {
		return ErrInvalidParams
	}
	if err = sock.Store.Register(sock.Uaid, request.ChannelID, 0); err != nil {
		if self.logger.ShouldLog(WARNING) {
			self.logger.Warn("worker", "Register failed, error updating backing store",
				LogFields{"rid": self.id, "cmd": "register", "error": ErrStr(err)})
		}
		return err
	}
	// have the server generate the callback URL.
	cmd := PushCommand{
		Command:   REGIS,
		Arguments: JsMap{"channelID": request.ChannelID},
	}
	status, args := self.app.Server().HandleCommand(cmd, sock)
	if self.logger.ShouldLog(DEBUG) {
		self.logger.Debug("worker", "Server returned", LogFields{
			"rid":  self.id,
			"cmd":  "register",
			"code": strconv.FormatInt(int64(status), 10),
			"chid": IStr(args["channelID"]),
			"uaid": IStr(args["uaid"])})
	}
	endpoint, _ := args["push.endpoint"].(string)
	// return the info back to the socket
	statusCode := 200
	if self.logger.ShouldLog(DEBUG) {
		self.logger.Debug("worker", "sending response", LogFields{
			"rid":          self.id,
			"cmd":          "register",
			"uaid":         sock.Uaid,
			"code":         strconv.FormatInt(int64(statusCode), 10),
			"channelID":    request.ChannelID,
			"pushEndpoint": endpoint})
	}
	websocket.JSON.Send(sock.Socket, RegisterReply{header.Type, sock.Uaid, statusCode, request.ChannelID, endpoint})
	self.metrics.Increment("updates.client.register")
	return err
}

// Unregister a ChannelID.
func (self *Worker) Unregister(sock *PushWS, header *RequestHeader, message []byte) (err error) {
	logWarning := self.logger.ShouldLog(WARNING)
	defer func() {
		if r := recover(); r != nil {
			if err, _ := r.(error); err != nil && self.logger.ShouldLog(ERROR) {
				stack := make([]byte, 1<<16)
				n := runtime.Stack(stack, false)
				self.logger.Error("worker", "Unhandled error", LogFields{"rid": self.id,
					"cmd": "register", "error": ErrStr(err), "stack": string(stack[:n])})
			}
			err = ErrInvalidParams
		}
	}()
	if sock.Uaid == "" {
		if logWarning {
			self.logger.Warn("worker", "Unregister failed, missing sock.uaid",
				LogFields{"rid": self.id})
		}
		return ErrInvalidCommand
	}
	request := new(UnregisterRequest)
	if err = json.Unmarshal(message, request); err != nil {
		return ErrInvalidParams
	}
	if len(request.ChannelID) == 0 {
		if logWarning {
			self.logger.Warn("worker", "Unregister failed, missing channelID",
				LogFields{"rid": self.id})
		}
		return ErrNoParams
	}
	// Always return success for an UNREG.
	if err = sock.Store.Unregister(sock.Uaid, request.ChannelID); err != nil {
		if logWarning {
			self.logger.Warn("worker", "Unregister failed, error updating backing store",
				LogFields{"rid": self.id, "error": ErrStr(err)})
		}
	} else if self.logger.ShouldLog(DEBUG) {
		self.logger.Debug("worker", "sending response",
			LogFields{"rid": self.id, "cmd": "unregister"})
	}
	websocket.JSON.Send(sock.Socket, UnregisterReply{header.Type, 200, request.ChannelID})
	self.metrics.Increment("updates.client.unregister")
	return nil
}

// Dump any records associated with the UAID.
func (self *Worker) Flush(sock *PushWS, lastAccessed int64, channel string, version int64) (err error) {
	// flush pending data back to Client
	timer := time.Now()
	logWarning := self.logger.ShouldLog(WARNING)
	messageType := "notification"
	defer func(timer time.Time, sock *PushWS) {
		now := time.Now()
		if sock.Logger.ShouldLog(INFO) {
			sock.Logger.Info("timer",
				"Client flush completed",
				LogFields{"duration": strconv.FormatInt(int64(now.Sub(timer)), 10),
					"uaid": sock.Uaid})
		}
		self.metrics.Timer("client.flush", now.Sub(timer))
	}(timer, sock)
	if sock.Uaid == "" {
		if logWarning {
			self.logger.Warn("worker", "Undefined UAID for socket. Aborting.",
				LogFields{"rid": self.id})
		}
		// Have the server clean up records associated with this UAID.
		// (Probably "none", but still good for housekeeping)
		self.stopped = true
		return nil
	}
	// Fetch the pending updates from #storage
	var (
		updates []Update
		reply   *FlushReply
	)
	mod := false
	// if we have a channel, don't flush. we can get them later in the ACK
	if len(channel) == 0 {
		var expired []string
		if updates, expired, err = sock.Store.FetchAll(sock.Uaid, time.Unix(lastAccessed, 0)); err != nil {
			if logWarning {
				self.logger.Warn("worker", "Failed to flush Update to client.",
					LogFields{"rid": self.id, "uaid": sock.Uaid, "error": err.Error()})
			}
			return err
		}
		if len(updates) > 0 || len(expired) > 0 {
			reply = &FlushReply{messageType, updates, expired}
		}
	} else {
		// hand craft a notification update to the client.
		// TODO: allow bulk updates.
		updates = []Update{Update{channel, uint64(version)}}
		reply = &FlushReply{messageType, updates, nil}
	}
	if reply == nil {
		return nil
	}
	var logStrings []string
	if len(channel) > 0 {
		logStrings := make([]string, len(updates))
		prefix := ">>"
		if !mod {
			prefix = "+>"
		}
		for index, update := range updates {
			logStrings[index] = fmt.Sprintf("%s %s.%s = %d", prefix, sock.Uaid, update.ChannelID, update.Version)
			self.metrics.Increment("updates.sent")
		}
	}

	if self.logger.ShouldLog(DEBUG) {
		self.logger.Debug("worker", "Flushing data back to socket", LogFields{
			"rid":     self.id,
			"updates": fmt.Sprintf("[%s]", strings.Join(logStrings, ", "))})
	}
	websocket.JSON.Send(sock.Socket, reply)
	return nil
}

func (self *Worker) Ping(sock *PushWS, header *RequestHeader, _ []byte) (err error) {
	now := time.Now()
	if self.pingInt > 0 && !self.lastPing.IsZero() && now.Sub(self.lastPing) < self.pingInt {
		if self.logger.ShouldLog(WARNING) {
			self.logger.Warn("dash", "Client sending too many pings",
				LogFields{"rid": self.id, "source": sock.Socket.Config().Origin.String()})
		}
		self.stopped = true
		self.metrics.Increment("updates.client.too_many_pings")
		return ErrTooManyPings
	}
	self.lastPing = now
	if self.app.pushLongPongs {
		websocket.JSON.Send(sock.Socket, PingReply{header.Type, 200})
	} else {
		websocket.Message.Send(sock.Socket, []byte("{}"))
	}
	self.metrics.Increment("updates.client.ping")
	return nil
}

// TESTING func, purge associated records for this UAID
func (self *Worker) Purge(sock *PushWS, _ *RequestHeader, _ []byte) (err error) {
	/*
	   // If needed...
	   sock.Scmd <- PushCommand{Command: PURGE,
	       Arguments:JsMap{"uaid": sock.Uaid}}
	   result := <-sock.Scmd
	*/
	websocket.Message.Send(sock.Socket, []byte("{}"))
	return nil
}

func isPingBody(raw []byte) (bool, error) {
	if len(raw) < 2 || len(raw) == 2 && raw[0] == '{' && raw[1] == '}' {
		// Fast case: empty object literal; no whitespace.
		return true, nil
	}
	// Slower case: determine if the slice contains an empty object literal,
	// ignoring leading and trailing whitespace.
	var leftBraces, rightBraces int
	for _, b := range raw {
		switch b {
		case '{':
			leftBraces++
		case '}':
			rightBraces++
		case '\t', '\r', '\n', ' ':
			continue
		default:
			return false, nil
		}
	}
	if leftBraces <= 1 && leftBraces == rightBraces {
		return true, nil
	}
	// Quick sanity check for unbalanced or multiple consecutive braces.
	return false, ErrBadPayload
}

// o4fs
// vim: set tabstab=4 softtabstop=4 shiftwidth=4 noexpandtab<|MERGE_RESOLUTION|>--- conflicted
+++ resolved
@@ -287,91 +287,6 @@
 	if err = json.Unmarshal(message, request); err != nil {
 		return ErrInvalidParams
 	}
-<<<<<<< HEAD
-	/* NOTE: This seems to be a redirect, which I don't believe we support
-	if redir := self.config.Get("db.redirect", ""); len(redir) > 0 {
-		statusCode := 302
-		resp := JsMap{
-			"messageType": header.Type,
-			"status":      statusCode,
-			"redirect":    redir,
-			"uaid":        sock.Uaid}
-		if self.logger.ShouldLog(DEBUG) {
-			self.logger.Debug("worker", "sending redirect", LogFields{
-				"rid":      self.id,
-				"cmd":      header.Type,
-				"code":     strconv.FormatInt(int64(statusCode), 10),
-				"redirect": redir,
-				"uaid":     request.DeviceID})
-		}
-		websocket.JSON.Send(sock.Socket, resp)
-		return nil
-	} */
-	if request.ChannelIDs == nil {
-		// Must include "channelIDs" (even if empty)
-		if self.logger.ShouldLog(DEBUG) {
-			self.logger.Debug("worker", "Missing ChannelIDs",
-				LogFields{"rid": self.id})
-		}
-		return ErrNoParams
-	}
-	if len(sock.Uaid) > 0 {
-		if len(request.DeviceID) == 0 || sock.Uaid == request.DeviceID {
-			// Duplicate handshake with omitted or identical device ID.
-			goto registerDevice
-		}
-		// if there's already a Uaid for this device, don't accept a new one
-		if self.logger.ShouldLog(DEBUG) {
-			self.logger.Debug("worker", "Conflicting UAIDs",
-				LogFields{"rid": self.id})
-		}
-		return ErrExistingID
-	}
-	if forceReset = len(request.DeviceID) == 0; forceReset {
-		if self.logger.ShouldLog(DEBUG) {
-			self.logger.Debug("worker", "Generating new UAID for device",
-				LogFields{"rid": self.id})
-		}
-		goto registerDevice
-	}
-	if !id.Valid(request.DeviceID) {
-		if self.logger.ShouldLog(DEBUG) {
-			self.logger.Debug("worker", "Invalid character in UAID",
-				LogFields{"rid": self.id})
-		}
-		return ErrInvalidID
-	}
-	// if there's no UAID for the socket, accept or create a new one.
-	if forceReset = self.app.ClientExists(request.DeviceID); forceReset {
-		if logWarning {
-			self.logger.Warn("worker", "UAID collision; resetting UAID for device",
-				LogFields{"rid": self.id, "uaid": request.DeviceID})
-		}
-		goto registerDevice
-	}
-	// are there a suspicious number of channels?
-	if forceReset = len(request.ChannelIDs) > self.maxChannels; forceReset {
-		if logWarning {
-			self.logger.Warn("worker", "Too many channel IDs in handshake; resetting UAID", LogFields{
-				"rid":         self.id,
-				"uaid":        request.DeviceID,
-				"channels":    strconv.Itoa(len(request.ChannelIDs)),
-				"maxChannels": strconv.Itoa(self.maxChannels)})
-		}
-		sock.Store.DropAll(request.DeviceID)
-		goto registerDevice
-	}
-	if forceReset = !sock.Store.Exists(request.DeviceID) && len(request.ChannelIDs) > 0; forceReset {
-		if logWarning {
-			self.logger.Warn("worker", "Channel IDs specified in handshake for nonexistent UAID",
-				LogFields{"rid": self.id, "uaid": request.DeviceID})
-		}
-		goto registerDevice
-	}
-	sock.Uaid = request.DeviceID
-=======
->>>>>>> cae373aa
-
 	deviceID, _, err := self.handshake(sock, request)
 	if err != nil {
 		return err
